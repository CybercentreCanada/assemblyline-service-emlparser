--- conflicted
+++ resolved
@@ -56,9 +56,6 @@
           "network": {
             "email": {
               "msg_id": [
-<<<<<<< HEAD
-                " <PH0PR13MB5794E12107ADF18D78BAFBF283E09@PH0PR13MB5794.namprd13.prod.outlook.com>"
-=======
                 "PH0PR13MB5794E12107ADF18D78BAFBF283E09@PH0PR13MB5794.namprd13.prod.outlook.com"
               ]
             },
@@ -69,7 +66,6 @@
               ],
               "uri": [
                 "https://forms.office.com/Pages/ResponsePage.aspx?id=_tQLPBERE02ODHwzuet1gcZ35vV7DQtCkWrPHh3d2X1UN1FNVjdBM0I2M0hYRUNZR0lOQkU0UTVOVS4u"
->>>>>>> 25ea69fd
               ]
             }
           }
@@ -126,11 +122,7 @@
         {
           "heur_id": null,
           "signatures": [],
-<<<<<<< HEAD
-          "value": " <PH0PR13MB5794E12107ADF18D78BAFBF283E09@PH0PR13MB5794.namprd13.prod.outlook.com>"
-=======
           "value": "PH0PR13MB5794E12107ADF18D78BAFBF283E09@PH0PR13MB5794.namprd13.prod.outlook.com"
->>>>>>> 25ea69fd
         }
       ],
       "network.email.subject": [
