--- conflicted
+++ resolved
@@ -380,16 +380,12 @@
             parsed_eml = parser.decode_email_bytes(content_str)
         except Exception as e:
             exception_handled = False
-<<<<<<< HEAD
-            if not exception_handled and isinstance(e, ValueError) and str(e) == "hour must be in 0..23":
-=======
 
             if (
                 not exception_handled
                 and isinstance(e, ValueError)
                 and str(e) in ["hour must be in 0..23", "day is out of range for month"]
             ):
->>>>>>> a2c6472e
                 # Invalid date given in headers, strip section and reprocess
                 content_str = content_str.replace(re.findall(b"Date:.*\n", content_str)[0], b"")
                 parsed_eml = parser.decode_email_bytes(content_str)
@@ -420,8 +416,6 @@
                 parsed_eml = parser.decode_email_bytes(content_str)
                 exception_handled = True
 
-<<<<<<< HEAD
-=======
             UNEXPECTED_ADDR_ENDING = "at end of group display name but found"
             if not exception_handled and isinstance(e, IndexError) and UNEXPECTED_ADDR_ENDING in tb:
                 unexpected_addr_ending_text = re.search(f"{UNEXPECTED_ADDR_ENDING} '(.*)'\n", tb).group(1).encode()
@@ -429,7 +423,6 @@
                 parsed_eml = parser.decode_email_bytes(content_str)
                 exception_handled = True
 
->>>>>>> a2c6472e
             if not exception_handled and all(term in tb for term in ["if value[0] == '>':", "get_angle_addr"]):
                 # An email was detected but is incomplete
                 return
